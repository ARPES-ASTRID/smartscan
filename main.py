--- conflicted
+++ resolved
@@ -15,15 +15,6 @@
 from smartscan import AsyncScanManager
 
 
-<<<<<<< HEAD
-batched = True
-
-
-def aqf_batch(settings,logger) -> None:
-    tasks = {
-        'laplace_filter': {            
-            'function': 'laplace_filter', 
-=======
 batched = False
 
 def batches(settings,logger):
@@ -31,21 +22,15 @@
 
 def aqf_batch(settings,logger) -> None:
     tasks = {
-        'curvature': {            
-            'func': 'curvature', 
->>>>>>> b005d2a2
+        'laplace_filter': {            
+            'function': 'laplace_filter', 
             'params': {
                 'sigma': 10, 
                 'roi': [[145,190],[10,140]]
             }
         },
-<<<<<<< HEAD
         'curvature': {
             'function': 'curvature', 
-=======
-        'laplace_filter': {
-            'func': 'laplace_filter', 
->>>>>>> b005d2a2
             'params': {
                 'bw': 5,
                 'c1': 0.001,
@@ -59,19 +44,11 @@
     aqf_values = [0.1,0.5,1]
     i = 1
     # ~~~batch~~~~
-<<<<<<< HEAD
     for task in ["curvature","laplace_filter"]:
         for roi in rois:
             settings['tasks'] = {
                 "mean": {
                     "function": "mean",
-=======
-    for task in tasks.keys():
-        for roi in rois:
-            settings['tasks'] = {
-                "mean": {
-                    "func": "mean",
->>>>>>> b005d2a2
                     "params": {
                         "roi":roi
                     }
@@ -82,17 +59,10 @@
             for val in aqf_values:
                 logger.info(f"Starting batch run #{i}")
                 settings['acquisition_function']['params']['a'] = val
-<<<<<<< HEAD
                 print(f"tasks: {settings['tasks'].keys()}")
                 print(f"roi: {settings['tasks']['mean']['params']['roi']}")
                 print(f"a: {settings['acquisition_function']['params']['a']}")
                 run_asyncio(settings)
-=======
-                run_asyncio(settings)
-                print(f"tasks: {settings['tasks'].keys()}")
-                print(f"roi: {settings['tasks']['mean']['params']['roi']}")
-                print(f"a: {settings['acquisition_function']['params']['a']}")
->>>>>>> b005d2a2
                 logger.info(f'Finished batch run #{i}')
                 logger.info(f'Waiting for 30 seconds')
                 time.sleep(30)
