""" Main file to run the asyncscanner. """
import os
import sys
import logging
import asyncio
import time
from pathlib import Path
import traceback
from copy import deepcopy

import numpy as np
import yaml

from smartscan.utils import ColoredFormatter
from smartscan import AsyncScanManager


batched = False


def batches(settings,logger) -> None:

<<<<<<< HEAD
    iter_values =  ['init','always', 'never']

    for i,val in enumerate(iter_values):
        logger.info(f'Starting batch run #{i}')
        # ~~~batch~~~~
        settings['scanning']['normalize_values'] = val
        run_asyncio(settings)
        # ~~~~~~~~~~
        logger.info('Waiting 30s before starting a new scan...')
        time.sleep(30)
    settings['scanning']['normalize_values'] = "training"

    # training batch
    settings['training']['pop_size'] = 40
    settings['training']['max_iter'] = 2
    settings['training']['tolerance'] = 1e-6
=======
    # a_vals = [0.01,1]
    settings['scanning']['']
    tasks = {
        'laplace_filter': {
            'function': 'laplace_filter',
            'params':{
                'sigma': 5,
                'norm': False,
                'roi': [[50, 110], [10, 140]],
                },
        },
        'contrast_noise_ratio': {
            'function': 'contrast_noise_ratio',
            'params': {
                'signal_roi': [[50, 110], [10, 140]],
                'bg_roi': [[150,200], [50, 100]],
            },
        },
        'mean':{'function': 'mean', 'params': {'roi': [[50, 110], [10, 140]],}},
        'std':{'function': 'std', 'params': {'roi': [[50, 110], [10, 140]],}},
    }
    i = 1
    # ~~~batch~~~~
    settings['tasks'] = tasks
>>>>>>> 4661190a
    run_asyncio(settings)
    logger.info(f'Finished batch run #{i}')
    logger.info(f'Waiting for 30 seconds')
    time.sleep(30)
    i += 1
    # ~~~batch~~~~
    settings['tasks'] = {tasks['laplace_filter'],tasks['contrast_noise_ratio']}
    run_asyncio(settings)
    logger.info(f'Finished batch run #{i}')
    logger.info(f'Waiting for 30 seconds')
    time.sleep(30)
    i += 1
    # ~~~batch~~~~
    settings['tasks'] = {tasks['mean'],tasks['contrast_noise_ratio']}
    run_asyncio(settings)
    logger.info(f'Finished batch run #{i}')
    logger.info(f'Waiting for 30 seconds')
    time.sleep(30)
    i += 1
    # ~~~batch~~~~
    settings['tasks'] = deepcopy(tasks)
    tasks['contrast_noise_ratio']['params']['bg_roi'] = [[200,-1], [0, -1]]
    run_asyncio(settings)
    logger.info(f'Finished batch run #{i}')
    logger.info(f'Waiting for 30 seconds')
    i += 1


   

#############################################################################

def run_asyncio(settings) -> None:

    logger = logging.getLogger(__name__)
    # init scan manager
    scan_manager = AsyncScanManager(settings=settings)
    # start scan manager
    try:
        loop = asyncio.get_event_loop()
        loop.run_until_complete(scan_manager.start())
    except KeyboardInterrupt:
        loop.run_forever()
        loop.run_until_complete(scan_manager.stop())
        logger.warning('Terminated scan from keyboard')
    except Exception as e:
        logger.critical(f'Scan manager stopped due to {type(e).__name__}: {e} {traceback.format_exc()}')
        logger.exception(e)
        loop.run_until_complete(scan_manager.stop())

    logger.info("Scan manager stopped.")
    logger.info('Scan finished')


def run_gui(settings) -> None:
    from smartscan.gui import SmartScanApp
    
    app = SmartScanApp(
        sys.argv, 
        settings=settings,
    )
    
    try:
        app.exec_()
    except:
        print('exiting')
    # sys.exit(app.exec_())


if __name__ == '__main__':

    settings_file = "scan_settings.yaml"

    with open(settings_file) as f:
        settings = yaml.load(f, Loader=yaml.FullLoader)

    logging.root.setLevel(settings["logging"]["level"].upper())
    formatter = ColoredFormatter(settings["logging"]["formatter"])

    sh = logging.StreamHandler()
    sh.setLevel(settings["logging"]["level"].upper())
    sh.setFormatter(formatter)
    logging.root.addHandler(sh)

    logger = logging.getLogger(__name__)

    # suppress user warnings
    import warnings
    warnings.simplefilter('ignore', UserWarning)

    # numpy compact printing
    np.set_printoptions(precision=3, suppress=True)

    # an unsafe, unsupported, undocumented workaround :(
    os.environ["KMP_DUPLICATE_LIB_OK"] = "TRUE"

    if batched:
        logger.info("runnung batches")
        batches(settings=settings, logger=logger)
    else:
        logger.info("runnung single scan")
        run_asyncio(settings)

    asyncio.get_event_loop().stop()
    logger.info("Closed event loop")<|MERGE_RESOLUTION|>--- conflicted
+++ resolved
@@ -20,24 +20,6 @@
 
 def batches(settings,logger) -> None:
 
-<<<<<<< HEAD
-    iter_values =  ['init','always', 'never']
-
-    for i,val in enumerate(iter_values):
-        logger.info(f'Starting batch run #{i}')
-        # ~~~batch~~~~
-        settings['scanning']['normalize_values'] = val
-        run_asyncio(settings)
-        # ~~~~~~~~~~
-        logger.info('Waiting 30s before starting a new scan...')
-        time.sleep(30)
-    settings['scanning']['normalize_values'] = "training"
-
-    # training batch
-    settings['training']['pop_size'] = 40
-    settings['training']['max_iter'] = 2
-    settings['training']['tolerance'] = 1e-6
-=======
     # a_vals = [0.01,1]
     settings['scanning']['']
     tasks = {
@@ -62,7 +44,6 @@
     i = 1
     # ~~~batch~~~~
     settings['tasks'] = tasks
->>>>>>> 4661190a
     run_asyncio(settings)
     logger.info(f'Finished batch run #{i}')
     logger.info(f'Waiting for 30 seconds')
