from typing import List, Any
from xml.sax.handler import property_lexical_handler
from numpy.typing import NDArray
from pathlib import Path
import logging
from functools import partial
import time
import shutil
import traceback

import yaml
import asyncio
import numpy as np
from .TCP import send_tcp_message
from .gp import aquisition_functions, cost_functions, plot
from .sgm4commands import SGM4Commands
from .utils import closest_point_on_grid, pretty_print_time
from . import preprocessing
from . import tasks
import matplotlib.pyplot as plt

from gpcam.gp_optimizer import fvGPOptimizer

RELATIVE_INITIAL_POINTS_2D = {
    "border_8":[
        [0, 0],
        [0, 0.5],
        [0, 1],
        [0.5, 1],
        [1, 1],
        [1, 0.5],
        [1, 0],
        [0.5, 0],
    ],
    "border_16":[
        [0, 0],
        [0, 0.25],
        [0, 0.5],
        [0, 0.75],
        [0, 1],
        [0.25, 1],
        [0.5, 1],
        [0.75, 1],
        [1, 1],
        [1, 0.75],
        [1, 0.5],
        [1, 0.25],
        [1, 0],
        [0.75, 0],
        [0.5, 0],
        [0.25, 0],
    ],
    "grid_9":[
        [0, 0],
        [0, 0.5],
        [0, 1],
        [0.5, 1],
        [1, 1],
        [1, 0.5],
        [1, 0],
        [0.5, 0],
        [0.5, 0.5],
    ],
    "grid_25":[
        [0, 0],
        [0, 0.25],
        [0, 0.5],
        [0, 0.75],
        [0, 1],
        [0.25, 1],
        [0.5, 1],
        [0.75, 1],
        [1, 1],
        [1, 0.75],
        [1, 0.5],
        [1, 0.25],
        [1, 0],
        [0.75, 0],
        [0.5, 0],
        [0.25, 0],
        [0.5, 0.5],
        [0.5, 0.25],
        [0.5, 0.75],
        [0.25, 0.5],
        [0.75, 0.5],
        [0.25, 0.25],
        [0.25, 0.75],
        [0.75, 0.25],
        [0.75, 0.75],
    ],
    "hexgrid_19":[
        [0, 0],
        [0, 0.5],
        [0, 1],
        [0.25, 0.75],
        [0.25, 0.25],
        [0.5, 0],
        [0.5, 0.5],
        [0.5, 1],
        [0.75, 0.75],
        [0.75, 0.25],
        [1, 0],
        [1, 0.5],
        [1, 1],
        [0.25, 0.5],
        [0.5, 0.25],
        [0.5, 0.75],
        [0.75, 0.5],
        [0.5, 0.5],
        [0.5, 0.5],
    ],
}

RELATIVE_INITIAL_POINTS_3D = {
    "border_25": [
        [0, 0, 0],
        [0, 0, 0.5],
        [0, 0, 1],
        [0, 0.5, 1],
        [0, 1, 1],
        [0, 1, 0.5],
        [0, 1, 0],
        [0, 0.5, 0],
        [0.5, 0, 0],
        [0.5, 0, 0.5],
        [0.5, 0, 1],
        [0.5, 0.5, 1],
        [0.5, 1, 1],
        [0.5, 1, 0.5],
        [0.5, 1, 0],
        [0.5, 0.5, 0],
        [1, 0, 0],
        [1, 0, 0.5],
        [1, 0, 1],
        [1, 0.5, 1],
        [1, 1, 1],
        [1, 1, 0.5],
        [1, 1, 0],
        [1, 0.5, 0],
        [0.5, 0.5, 0.5],
    ],
    "border_64": [
        [0, 0, 0],
        [0, 0, 0.25],
        [0, 0, 0.5],
        [0, 0, 0.75],
        [0, 0, 1],
        [0, 0.25, 1],
        [0, 0.5, 1],
        [0, 0.75, 1],
        [0, 1, 1],
        [0, 1, 0.75],
        [0, 1, 0.5],
        [0, 1, 0.25],
        [0, 1, 0],
        [0, 0.75, 0],
        [0, 0.5, 0],
        [0, 0.25, 0],
        [0.25, 0, 0],
        [0.25, 0, 0.25],
        [0.25, 0, 0.5],
        [0.25, 0, 0.75],
        [0.25, 0, 1],
        [0.25, 0.25, 1],
        [0.25, 0.5, 1],
        [0.25, 0.75, 1],
        [0.25, 1, 1],
        [0.25, 1, 0.75],
        [0.25, 1, 0.5],
        [0.25, 1, 0.25],
        [0.25, 1, 0],
        [0.25, 0.75, 0],
        [0.25, 0.5, 0],
        [0.25, 0.25, 0],
        [0.5, 0, 0],
        [0.5, 0, 0.25],
        [0.5, 0, 0.5],
        [0.5, 0, 0.75],
        [0.5, 0, 1],
        [0.5, 0.25, 1],
        [0.5, 0.5, 1],
        [0.5, 0.75, 1],
    ],
    "grid_27": [
        [0, 0, 0],
        [0, 0, 0.5],
        [0, 0, 1],
        [0, 0.5, 1],
        [0, 1, 1],
        [0, 1, 0.5],
        [0, 1, 0],
        [0, 0.5, 0],
        [0.5, 0, 0],
        [0.5, 0, 0.5],
        [0.5, 0, 1],
        [0.5, 0.5, 1],
        [0.5, 1, 1],
        [0.5, 1, 0.5],
        [0.5, 1, 0],
        [0.5, 0.5, 0],
        [1, 0, 0],
        [1, 0, 0.5],
        [1, 0, 1],
        [1, 0.5, 1],
        [1, 1, 1],
        [1, 1, 0.5],
        [1, 1, 0],
        [1, 0.5, 0],
        [0.5, 0.5, 0.5],
        [0.5, 0.5, 0.25],
        [0.5, 0.5, 0.75],
    ],
    "grid_125": [
        [0, 0, 0],
        [0, 0, 0.25],
        [0, 0, 0.5],
        [0, 0, 0.75],
        [0, 0, 1],
        [0, 0.25, 1],
        [0, 0.5, 1],
        [0, 0.75, 1],
        [0, 1, 1],
        [0, 1, 0.75],
        [0, 1, 0.5],
        [0, 1, 0.25],
        [0, 1, 0],
        [0, 0.75, 0],
        [0, 0.5, 0],
        [0, 0.25, 0],
        [0.25, 0, 0],
        [0.25, 0, 0.25],
        [0.25, 0, 0.5],
        [0.25, 0, 0.75],
        [0.25, 0, 1],
        [0.25, 0.25, 1],
        [0.25, 0.5, 1],
        [0.25, 0.75, 1],
        [0.25, 1, 1],
        [0.25, 1, 0.75],
        [0.25, 1, 0.5],
        [0.25, 1, 0.25],
        [0.25, 1, 0],
        [0.25, 0.75, 0],
        [0.25, 0.5, 0],
        [0.25, 0.25, 0],
        [0.5, 0, 0],
        [0.5, 0, 0.25],
        [0.5, 0, 0.5],
        [0.5, 0, 0.75],
        [0.5, 0, 1],
        [0.5, 0.25, 1],
        [0.5, 0.5, 1],
        [0.5, 0.75, 1],
        [0.5, 1, 1],
        [0.5, 1, 0.75],
        [0.5, 1, 0.5],
        [0.5, 1, 0.25],
        [0.5, 1, 0],
        [0.5, 0.75, 0],
        [0.5, 0.5, 0],
        [0.5, 0.25, 0],
        [0.5, 0.5, 0.5],
        [0.5, 0.5, 0.25],
        [0.5, 0.5, 0.75],
    ],      
}

class AsyncScanManager:
    """ AsyncScanManager class.
    
    This class is responsible for managing the scan.
    It connects to the SGM4, fetches data, reduces it, trains the GP and asks for the next position.
    
    Args:
        settings (dict | str | Path): A dictionary with the settings or a path to a yaml file with the settings.
        logger (logging.Logger, optional): A logger object. Defaults to None.
        
    Attributes:
        settings (dict): A dictionary with the settings.
        logger (logging.Logger): A logger object.
        remote (SGM4Commands): An object to communicate with the SGM4.
        gp (fvGPOptimizer): The GP object.
        positions (List): A list of positions.
        values (List): A list of values.
        hyperparameter_history (dict): A dictionary with the hyperparameters history.
        last_spectrum (NDArray[Any]): The last spectrum.

        _raw_data_queue (asyncio.Queue): A queue to store the raw data.
        _reduced_data_queue (asyncio.Queue): A queue to store the reduced data.
        _should_stop (bool): A flag to stop the scan.
        _replot (bool): A flag to replot the data.
        _task_weights (NDArray[Any]): An array with the task weights.
        
    TODOs:

        - [ ] improve the plotting.
        - [ ] add interactive control of the scan.
        - [ ] move initialization points to the settings file.
        - [ ] add aks for multiple points.
        

    """
    def __init__(
        self,
        settings: str | Path | dict = None,
    ) -> None:
        """
        Initialize the AsyncScanManager object.

        Args:
            settings (dict | str | Path): A dictionary with the settings or a path to a yaml file with
            the settings.
        """
        # load settings
        if isinstance(settings, str | Path):
            self.settings_file = settings
            with open(settings) as f:
                self.settings = yaml.load(f, Loader=yaml.FullLoader)
        elif isinstance(settings, dict):
            self.settings = settings.copy()
            self.settings_file = None
        else:
            raise ValueError("Settings must be a path to a yaml file or a dict.")
        
        self.logger =  logging.getLogger("AsyncScanManager")
        self.logger.info("Initialized AsyncScanManager.")

        self.task_labels: List[str] = list(self.settings["tasks"].keys())

        # connect to SGM4
        self.remote = SGM4Commands(
            self.settings["TCP"]["host"],
            self.settings["TCP"]["port"],
            buffer_size=self.settings["TCP"]["buffer_size"],
        )

        # init data containers
        self._all_spectra_dict = {} # dict of lists of spectra
        self._mean_spectra_dict = {} # dict of mean of spectra per position
        self._task_dict = {} # dict of tasks per position

        self._all_positions: List = [] # list of positions as measured
        self._all_spectra: List = [] # list of spectra as measured
        self._all_tasks: List = [] # list of tasks as measured

        self.hyperparameter_history = {} # dict of hyperparameters history

        self.last_spectrum = None # last spectrum as measured
        self.last_asked_position = None # last position provided by the GP
        self.task_weights = None  # will be set by get_taks_normalization_weights

        # init flags
        self._should_stop: bool = False
        self._ready_for_gp: bool = False
        self._has_new_data: bool = False
        self._should_replot: bool = False

        # init GP
        self.gp = None

        # scan initialization points
        if self.n_tasks == 2:
            self.relative_inital_points = RELATIVE_INITIAL_POINTS_2D[self.settings['scanning']['initial_points_2D']]
        elif len(self.n_tasks) == 3:
            self.relative_inital_points = RELATIVE_INITIAL_POINTS_3D[self.settings['scanning']['initial_points_3D']]
        else:
            self.relative_initial_points = None

    @property
    def filename(self) -> Path:
        """Get the file stem."""
        filename: Path = Path(self.remote.filename)
        folder: Path = filename.parent
        if not filename.exists():
            if not folder.exists():
                raise FileNotFoundError(f"Folder {folder} does not exist.")
        self.logger.debug(f"Saving settings to {folder}.")
        return filename

    @property
    def n_points(self) -> int:
        """Get the number of points."""
        return len(self.positions)
    
    @property
    def n_spectra(self) -> int:
        """Get the number of spectra."""
        each = [len(d) for d in self._all_spectra_dict.values()]
        return sum(each)

    @property
    def n_tasks(self) -> int:
        """Get the number of tasks."""
        return len(self.task_labels)

    @property
    def positions(self) -> np.ndarray:
        """Get the positions."""
        if self.settings['scanning']['merge_unique_positions']:
            return np.array([np.array(p) for p in self._mean_spectra_dict.keys()])
        else:
            return np.array(self._all_positions, dtype=float)
    
    @property
    def task_values(self) -> np.ndarray:
        """Get the values."""
        if self.settings['scanning']['merge_unique_positions']:
            return np.array(list(self._task_dict.values()))
        else:
            return np.array(self._all_tasks, dtype=float)
        
    @property
    def errors(self) -> np.ndarray:
        """Get the errors."""
        if self.settings['scanning']['merge_unique_positions']:
            base_error = self.settings['scanning']['base_error']
            return np.array([[base_error/np.sqrt(len(d))]*len(self.task_labels) for d in self._all_spectra_dict.values()], dtype=float)
        else:
            return np.ones((len(self.task_labels),len(self._all_spectra)), dtype=float)

    async def fetch_and_reduce_loop(self) -> None:
        """Fetch data from SGM4 and reduce it."""
        self.logger.info("Starting fetch data loop.")
        await asyncio.sleep(1)  # wait a bit before starting
        while not self._should_stop:
            self.logger.debug("Fetching data...")
            pos, data = await self._fetch_data()
            if data is not None:
                data = self._preprocess(pos, data)
                self.logger.info(f"Data received: {data.shape}")
                t0 = time.time()
                if self.settings['scanning']['merge_unique_positions']:
                    p = tuple(pos)
                    if p in self._all_spectra_dict.keys():
                        self._all_spectra_dict[p].append(data)
                        self._mean_spectra_dict[p] = np.mean(np.array(self._all_spectra_dict[p]), axis=0)
                        self.logger.debug(f"Pos {pos} has {len(self._all_spectra_dict[p])} spectra.")
                    else:
                        self._all_spectra_dict[p] = [data]
                        self._mean_spectra_dict[p] = data
                    self._task_dict[p] = self._reduce(pos, self._mean_spectra_dict[p])
                    self.logger.info(f'Updated data: {p}: tasks {self._task_dict[p]} | {len(self._all_spectra_dict[p])} spectra | time: {time.time()-t0:.3f} s')
                else:    
                    self._all_positions.append(pos)
                    self._all_spectra.append(data)
                    self._all_tasks.append(self._reduce(pos, data))
                self.last_spectrum = data
                self._has_new_data = True
            else:
                self.logger.debug("No data received.")
                await asyncio.sleep(0.2)

    # get data from SGM4
    async def _fetch_data(
        self,
    ) -> tuple[str, None] | tuple[NDArray[Any], NDArray[Any]] | None:
        """Get data from SGM4.

        Returns:
            tuple[str, None] | tuple[NDArray[Any], NDArray[Any]] | None:
                - tuple[str, None] if there was an error
                - tuple[NDArray[Any], NDArray[Any]] if there was no error
                - None if no data was received
        """
        self.logger.debug("Fetching data...")
        t0 = time.time()
        message: str = send_tcp_message(
            host=self.settings["TCP"]["host"],
            port=self.settings["TCP"]["port"],
            msg="MEASURE",
            buffer_size=self.settings["TCP"]["buffer_size"],
            logger=self.logger,
        )
        msg: list[str] = message.strip("\r\n").split(" ")
        msg_code: str = msg[0]
        vals: list[str] = [v for v in msg[1:] if len(v) > 0]
        self.logger.debug(f"MEASURE answer: {msg_code}: {len(message)/1024:,.1f} kB")
        match msg_code:
            case "ERROR":
                self.logger.error(message)
                return message, None
            case "NO_DATA":
                self.logger.debug(f"No data received: {message}")
                return message, None
            case "MEASURE":
                try:
                    n_pos = int(vals[0])
                    pos: NDArray[Any] = np.asarray(vals[1 : n_pos + 1], dtype=float)
                    data: NDArray[Any] = np.asarray(vals[n_pos + 1 :], dtype=float)
                    data = data.reshape(self.remote.spectrum_shape)
                    return pos, data
                except ValueError as e:
                    self.logger.critical(f'Failed interpreting received data with shape {data.shape} ')
            case _:
                self.logger.warning(f"Unknown message code: {msg_code}")
                return message, None

    def _reduce(self, pos:np.ndarray, data:np.ndarray) -> np.ndarray:
        """ reduce a single spectrum to tasks"""
        self.logger.debug(f'Reducing data for pos {pos}...')
        t0 = time.time()
        reduced = []
        for _, d in self.settings["tasks"].items():
            func = getattr(tasks, d["function"])
            kwargs = d.get("params", {})
            if kwargs is None:
                reduced.append(func(data))
            else:
                reduced.append(func(data, **kwargs))
        reduced = np.asarray(reduced, dtype=float).flatten()
        if len(reduced) != len(self.task_labels):
            raise RuntimeError(
                f"Length mismatch between tasks {len(reduced)}"
                f"and task labels {len(self.task_labels)}."
            )
        self.logger.debug(f"Reduction {pos} | {reduced} | time: {time.time()-t0:.3f} s")
        return reduced

    def _preprocess(self, pos: np.ndarray, data:np.ndarray) -> np.ndarray:
        """ preprocess a single spectrum
        
        Args:
            pos (np.ndarray): position
            data (np.ndarray): spectrum
        
        Returns:
            np.ndarray: preprocessed spectrum
        """
        self.logger.debug(f'Preprocessing data for pos {pos}...')
        t0 = time.time()
        pp = data.copy()
        if self.settings["preprocessing"] is not None:
            for _, d in self.settings["preprocessing"].items():
                func = getattr(preprocessing, d["function"])
                kwargs = d.get("params", {})
                if kwargs is None:
                    pp = func(pp)
                else:
                    pp = func(pp, **kwargs)
            self.logger.debug(
                f"Preprocessing {pos} | shape {pp.shape} | mean : {pp.mean():.3f} ± {pp.std():.3f} | time: {time.time()-t0:.3f} s"
            )        
        return pp
    
    def get_taks_normalization_weights(self, update=False) -> NDArray[Any]:
        """Get the weights to normalize the tasks.

        Returns:
            NDArray[float]: An array with the weights.
        """
        if self.settings["scanning"]["normalize_values"] == "fixed":
            self.task_weights = 1 / np.array(self.settings["scanning"]["fixed_normalization"])
            self.logger.debug(f"Fixed Task weights: {self.task_weights}")
        elif self.task_weights is None or update:
            self.task_weights = 1 / self.task_values.mean(axis=0)
            self.logger.debug(f"Updated Task weights: {self.task_weights}")
        return self.task_weights

    def tell_gp(self, update_normalization: bool = False) -> None:
        """Tell the GP about the current available data.

        This method is called every time new data is added to the data queue.
        If scanning/normalize_values is not false, values are normalized.
            - 'init': values are normalized by the mean of the first batch of data
            - 'fixed': values are normalized by the value of scanning/fixed_normalization
            - 'dynamic': values are normalized by the mean of all the current data
        """
        self.logger.debug("Telling GP about new data.")
        if self.gp is not None:
            pos = np.asarray(self.positions)
            vals = np.asarray(self.task_values)
            if self.settings["scanning"]["normalize_values"] == "always":
                vals = vals * self.get_taks_normalization_weights(update=True)
            elif self.settings["scanning"]["normalize_values"] != "never":
                vals = vals * self.get_taks_normalization_weights(update=update_normalization)
            self.logger.info(f"TELL GP | pos: {pos[-1]} | tasks: {vals[-1]}")
            self.gp.tell(pos, vals, variances=self.errors)
            self._has_new_data = False

    # GP loop
    def init_gp(self) -> None:
        """Initialize the GP.

        This method is called at the first iteration of the GP loop.
        """
        self.logger.debug("Starting GP initialization.")
        isd = len(self.remote.axes)
        osd = 1
        on = len(self.task_labels)
        self.gp = fvGPOptimizer(
            input_space_bounds=self.remote.limits,
            input_space_dimension=isd,
            output_space_dimension=osd,
            output_number=on,
        )
        self.logger.debug(
            f"GP object created. Input Space Dimension () = {isd} | "
            f"Output Space Dimension () = {osd} | "
            f"Output Number () = {on}"
        )
        self.tell_gp()
        self.logger.info(f"Initialized GP with {len(self.positions)} samples.")
        fvgp_pars = self.settings["gp"]["fvgp"].copy()
        init_hyperparameters = np.array(
            [float(n) for n in fvgp_pars.pop("init_hyperparameters")]
        )
        self.logger.debug("Initializing GP:")
        self.logger.debug(f"\tinit_hyperparameters: {init_hyperparameters}")
        for k,v in fvgp_pars.items():
            self.logger.debug(f"\t{k} = {v}")
        self.gp.init_fvgp(init_hyperparameters=init_hyperparameters, **fvgp_pars)

        self.train_gp()

        cost_function_dict = self.settings.get("cost_function", None)
        if cost_function_dict is not None:
            self.logger.debug("Initializing cost function: cost_function_dict['function']")
            
            cost_func_callable = getattr(cost_functions, cost_function_dict["function"])
            cost_func_params = cost_function_dict.get("params", {})
            for k,v in cost_func_params.items():
                self.logger.debug(f"\t{k} = {v}")
            self.gp.init_cost(
                cost_func_callable,
                cost_function_parameters=cost_func_params,
            )

    def should_train(self) -> bool:
        if self.iter_counter in self.settings["scanning"]["train_at"]:
            return True
        if self.settings["scanning"]["train_every"] > 0:
            if self.iter_counter % self.settings["scanning"]["train_every"] == 0:
                return True
        return False

    def was_already_measured(self, pos:np.ndarray) -> bool:
        """ check if the given position is in the positions list."""
        return np.any(np.all(np.isclose(self.positions, pos), axis=1))

    def train_gp(self) -> None:
        """Train the GP."""
        hps_old = self.gp.hyperparameters.copy()
        train_pars = self.settings["gp"]["training"].copy()
        hps_bounds = np.asarray(train_pars.pop("hyperparameter_bounds"))
        if "bounds" not in self.hyperparameter_history.keys():
            self.hyperparameter_history["bounds"] = hps_bounds.tolist() 
        self.logger.info("Training GP:")
        self.logger.info(f"\titeration {self.iter_counter} | {len(self.positions)} samples")
        self.logger.debug(f"\thyperparameter_bounds: {hps_bounds}")
        for k,v in train_pars.items():
            self.logger.debug(f"\t{k} = {v}")
        self.tell_gp(update_normalization=True)
        t = time.time()
        hps_new = self.gp.train_gp(hyperparameter_bounds=hps_bounds, **train_pars)
        if not all(hps_new == self.gp.hyperparameters):
            self.logger.warning('Something wrong with training, hyperparameters not updated?')
        self.logger.info(f"Training complete in {pretty_print_time(time.time()-t)} s")
        self.logger.info("Hyperparameters: ")
        for old, new, bounds in zip(hps_old, hps_new, hps_bounds):
            change = (new - old) / old
            self.logger.info(f"\t{old:.2f} -> {new:.2f} ({change:.2%}) | {bounds}")
        self.hyperparameter_history[f"training{self.iter_counter:04.0f}"] = {
            "hyperparameters": [float(f) for f in self.gp.hyperparameters],
            "time": time.time() - t,
            "iteration": self.iter_counter,
            "samples": len(self.positions),
        }
        self.save_hyperparameters()
        
    def ask_gp(self) -> None:
        """Ask the GP for the next position."""
        acq_func_callable = getattr(
            aquisition_functions,
            self.settings["acquisition_function"]["function"],
        )
        acq_func_params = self.settings["acquisition_function"]["params"]
        aqf = partial(acq_func_callable, **acq_func_params)

        ask_pars = self.settings["gp"]["ask"]

        if self.gp.cost_function_parameters is not None:
            self.gp.cost_function_parameters.update({'prev_points': self.gp.x_data})

        if self.last_asked_position is None:
            self.last_asked_position = self.positions[-1]
        
        self.logger.debug(f"ASK: Last asked position: {self.last_asked_position}")
        next_pos = self.gp.ask(
            position=np.array(self.last_asked_position),
            acquisition_function=aqf,
            **ask_pars
        )["x"]
        for point in next_pos:
            rounded_point = closest_point_on_grid(point, axes=self.remote.axes)
            self.logger.info(
                f"ASK GP          | Adding {rounded_point} to scan. rounded from {point}"
            )
            if any([all(rounded_point == prev) for prev in self.positions]):
                self.logger.warning(
                f"ASK GP          | Point {rounded_point} already evaluated!"
                )
            self.remote.ADD_POINT(*rounded_point)
            self.last_asked_position = rounded_point
        return True

    async def gp_loop(self) -> None:
        """GP loop.

        This loop is responsible for training the GP and asking for the next position.
        """
        self.iter_counter = 0
        self.logger.info("Starting GP loop.")
        await asyncio.sleep(1)  # wait a bit before starting
        while not self._ready_for_gp and self.relative_inital_points is not None:
            # has_new_data = self.update_data_and_positions()
<<<<<<< HEAD
            if max(self.n_points, self.n_spectra/2) > len(self.relative_inital_points) :
=======
            if self.n_points > len(self.relative_inital_points):
>>>>>>> b005d2a2
                self._ready_for_gp = True
            else:
                self.logger.debug(f"Waiting for data to be ready for GP. {len(self.positions)}/{len(self.relative_inital_points)} ")
                await asyncio.sleep(0.5)
        self.logger.info("Data ready for GP. Starting GP loop.")
        while not self._should_stop:
            self.logger.debug("GP looping...")
            if self.iter_counter >= self.settings["scanning"]["max_points"]:
                self.logger.warning(
                    f"Max number of iterations of {self.settings['scanning']['max_points']}"
                    " reached. Ending scan."
                )
                self._should_stop = True
                break
            # has_new_data = self.update_data_and_positions()
            if self._has_new_data:
                self.iter_counter += 1
                self.logger.info(
                    f"GP iter: {self.iter_counter:3.0f}/{self.settings['scanning']['max_points']:4.0f} | {self.n_points} samples | {self.n_spectra} spectra"
                )
                if self.gp is None:
                    self.init_gp()  # initialize GP at first iteration
                else:
                    self.tell_gp()
                    if self.should_train():
                        self.train_gp()
                    success = self.ask_gp()
                    if not success:
                        break
                    self._should_replot = True
            else:
                self.logger.debug("No data to update.")
                await asyncio.sleep(0.2)

        self.remote.END()

    # plotting loop
    async def plotting_loop(self) -> None:
        """Plotting loop.

        This loop is responsible for plotting the data.
        """
        self.logger.info("Starting plotting loop.")
        await asyncio.sleep(1)  # wait a bit before starting
        self.logger.info("starting plotting tool loop")
        self.fig = None
        aqf = None
        while not self._should_stop:
            if self._should_replot:
                self._should_replot = False
                self.logger.debug("Plotting...")
                fig, aqf = plot.plot_acqui_f(
                    gp=self.gp,
                    fig=self.fig,
                    pos=np.asarray(self.positions),
                    val=np.asarray(self.task_values),
                    old_aqf=aqf,
                    last_spectrum=self.last_spectrum,
                    settings=self.settings,
                )
                self.fig = fig
                plt.pause(0.01)
            else:
                await asyncio.sleep(0.2)
            # if fig is not None and self.iter_counter % self.settings['plot']['save_every'] == 0:
            #     fig.savefig(f'../results/{self.remote.filename.with_suffix("pdf").name}')

    async def killer_loop(self, duration=None) -> None:
        self.logger.info(
            f"Starting killer loop. Will kill process after {duration} seconds."
        )
        start_time = time.time()

        if duration is None:
            duration = self.settings["scanning"]["duration"]
            end_time = start_time + duration
            end_time_str = time.strftime("%Y-%m-%d %H:%M:%S", time.localtime(end_time))
            self.logger.warning(f'Scan will end in {duration} seconds. At {end_time_str}')
        if duration is not None:
            time_left = duration
            while not self._should_stop:
                time_left -= 1
                if time_left <= 0 or time.time() > start_time + duration:
                    break
                await asyncio.sleep(1)
            self.logger.info(
                f"Killer loop strikes! Scan interrupted after {duration} seconds."
            )
            self.stop()

    # all loops and initialization
    async def all_loops(self) -> None:
        """
        Start all the loops.
        """
        self.logger.info("Starting all loops.")
        tasks = (
                self.killer_loop(),
                self.fetch_and_reduce_loop(),
                self.gp_loop(),
                self.plotting_loop(),
            )
        try:
            await asyncio.gather(*tasks)
                # self.training_loop(),
        except KeyboardInterrupt:
            self.logger.warning("KeyboardInterrupt. Stopping all loops.")
            for t in tasks:
                try:
                    t.cancel()
                except:
                    pass
        except Exception as e:
            self.logger.critical(f"{type(e).__name__} stopping all loops. ")
            error_traceback = ''
            for line in traceback.format_tb(e.__traceback__):
                error_traceback += line
            self.logger.error(f"Traceback: {error_traceback}")
            self.logger.error(f"{type(e).__name__}: {e}")
            
        finally:
            self.logger.info("Finalizing loop gathering: All loops finished.")

            self.stop()

    async def start(self) -> None:
        """Initialize scan and start all loops."""
        self.init_scan()

        self._ready_for_gp = False
        self._should_stop = False
        
        await self.all_loops()

    def connect(self) -> None:
        self.remote.connect()
        if len(self.remote.axes[0]) == 0:
            raise ValueError("failed initializing axes!!")
        else:
            self.logger.info(
                f"Axes: {[a.shape for a in self.remote.axes]} | Limits: {self.remote.limits} | Step size: {self.remote.step_size} "
            )
    
    def init_scan(self) -> None:
        """Initialize the scan."""
        self.logger.info(f"Initializing scan.")
        # TODO: add this to settings and give more options
        self.remote.START()
        while True:
            try:
                s = self.remote.STATUS()
                break
            except Exception as e:
                self.logger.error(f"Error setting up scan: {e}")
                self.logger.info("Trying again in 1 second...")
                time.sleep(1)
        self.logger.info(f"Scan initialized. Status: {s}")
        if status := self.remote.STATUS() != "READY":
            raise RuntimeError(f"Scan not ready. Status: {status}")
        self.connect()
        self.save_log_to_file()
        self.save_settings()

        if self.relative_inital_points is not None:
            self.logger.info(f"Adding {len(self.relative_inital_points)} points to scan.")
            for p in self.relative_inital_points:
                x = p[0] * self.remote.limits[0][1] + (1 - p[0]) * self.remote.limits[0][0]
                y = p[1] * self.remote.limits[1][1] + (1 - p[1]) * self.remote.limits[1][0]
                self.remote.ADD_POINT(x, y)
                self.last_asked_position = (x,y)
                self.logger.debug(f"Added point {p} to scan.")

    def stop(self) -> None:
        self.logger.info("Stopping all loops.")
        self.kill()

    async def interrupt(self) -> None:
        """Interrupt the scan."""
        self.logger.info("Interrupting scan.")
        self.kill()
        await asyncio.sleep(1)

    def kill(self) -> None:
        self.logger.info("Killing all loops.")
        self._should_stop = True

    def finalize(self) -> None:
        self.logger.info("Finalizing scan.")
        self.logger.info("Saving figure...")
        self.save_figure()
        self.logger.info("Saving hyperparameters...")
        self.save_hyperparameters()
        self.logger.info("Scan finalized.")

    def save_figure(self) -> None:
        try:
            self.fig.savefig(self.filename.with_suffix(".pdf"))
            self.logger.info(f"Saved figure to {self.filename.with_suffix('.pdf')}")
            plt.close(self.fig)
        except Exception as e:
            self.logger.error(f"{type(e)} saving figure: {e}")
        
    def save_hyperparameters(self) -> None:
        try:
            target = self.filename.parent / (self.filename.stem + "_hps.yaml")
            with open(target, "w") as f:
                yaml.dump(self.hyperparameter_history, f)
            self.logger.info(f"Saved hyperparameters to {target}")
        except Exception as e:
            self.logger.error(f"{type(e)} saving hyperparameters: {e}")
    
    def save_settings(
        self,
    ) -> Path:
        """Save the settings in the data directory next to the acquired data.

        Args:
            filename (Path | str, optional): _description_. Defaults to "settings.json".
            folder (Path | str, optional): _description_. Defaults to "./".

        Raises:
            NotImplementedError: _description_

        Returns:
            Path: _description_
        """
        target = self.filename.parent / (self.filename.stem + "_settings.yaml")
        # i = 0
        if not target.exists():
            if self.settings_file is None:
                with open(target, "w") as f:
                    yaml.dump(self.settings, f)
                self.logger.info(f"Settings saved to {target}")
            else:
                shutil.copy(self.settings_file, target)
                self.logger.info(f"Settings copied to {target}")
        else:
            self.logger.critical(f"FAILED TO SAVE SETTINGS TO {target}. File exists!!")
    
    def save_log_to_file(self) -> logging.Logger:
        """Setup the logger."""
        logging_filename = self.filename.with_suffix(".log")
        self.logger.info(f"Saving INFO log to {logging_filename}")
        fh = logging.FileHandler(logging_filename)
        fh.setLevel("DEBUG")
        formatter = logging.Formatter(self.settings['logging']['formatter'])
        fh.setFormatter(formatter)
        self.logger.addHandler(fh)
        self.logger.info(f"Logging to file: {logging_filename}.")
    
    def __del__(self) -> None:
        self.logger.critical("Deleted instance. scan stopping")
        try:
            self.finalize()
        except Exception as e:
            self.logger.warn(f"{type(e).__name__} while deleting asyncscanner instance: {e}")

if __name__ == "__main__":
    pass<|MERGE_RESOLUTION|>--- conflicted
+++ resolved
@@ -713,11 +713,7 @@
         await asyncio.sleep(1)  # wait a bit before starting
         while not self._ready_for_gp and self.relative_inital_points is not None:
             # has_new_data = self.update_data_and_positions()
-<<<<<<< HEAD
             if max(self.n_points, self.n_spectra/2) > len(self.relative_inital_points) :
-=======
-            if self.n_points > len(self.relative_inital_points):
->>>>>>> b005d2a2
                 self._ready_for_gp = True
             else:
                 self.logger.debug(f"Waiting for data to be ready for GP. {len(self.positions)}/{len(self.relative_inital_points)} ")
