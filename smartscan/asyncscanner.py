--- conflicted
+++ resolved
@@ -820,7 +820,6 @@
                 await asyncio.sleep(0.2)
             # if fig is not None and self.iter_counter % self.settings['plot']['save_every'] == 0:
             #     fig.savefig(f'../results/{self.remote.filename.with_suffix("pdf").name}')
-<<<<<<< HEAD
 
     async def killer_loop(self, duration=None) -> None:
         self.logger.info(
@@ -845,7 +844,6 @@
             )
             self.stop()
 
-=======
     async def plotting_loop(self) -> None:
         """ plotting loop. refreshing the figure"""
         self.logger.info("Starting plotting loop.")
@@ -865,7 +863,7 @@
             else:
                 plt.pause(0.01)
                 await asyncio.sleep(0.2)
->>>>>>> 12d5b199
+
     # all loops and initialization
     async def all_loops(self) -> None:
         """
